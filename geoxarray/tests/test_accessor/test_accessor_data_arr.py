--- conflicted
+++ resolved
@@ -141,31 +141,6 @@
         data_arr.geo.write_crs()
 
 
-<<<<<<< HEAD
-def test_using_gcps():
-    """Test using the GCPs."""
-    data_arr = band_as_read_by_rioxarray()
-    assert data_arr.geo.gcps is None
-
-    geojson_gcps = """{'type': 'FeatureCollection', 'features': [
-        {'type': 'Feature', 'properties': {'id': '1', 'info': '', 'row': 0.0, 'col': 0.0},
-        'geometry': {'type': 'Point', 'coordinates': [33.03476120131667, 61.80752448531045, 126.43436405993998]}},
-        {'type': 'Feature', 'properties': {'id': '2', 'info': '', 'row': 0.0, 'col': 530.0},
-        'geometry': {'type': 'Point', 'coordinates': [32.64657656496346, 61.857612278077426, 126.43393892142922]}},
-        {'type': 'Feature', 'properties': {'id': '3', 'info': '', 'row': 0.0, 'col': 1060.0},
-        'geometry': {'type': 'Point', 'coordinates': [32.25713800902792, 61.90660152412569, 126.43354075308889]}},
-        {'type': 'Feature', 'properties': {'id': '4', 'info': '', 'row': 0.0, 'col': 1590.0},
-        'geometry': {'type': 'Point', 'coordinates': [31.86646667091431, 61.95448651271948, 126.43316515907645]}},
-        {'type': 'Feature', 'properties': {'id': '5', 'info': '', 'row': 0.0, 'col': 2120.0},
-        'geometry': {'type': 'Point', 'coordinates': [31.4745844704049, 62.001261591746335, 126.4328089589253]}},
-        {'type': 'Feature', 'properties': {'id': '6', 'info': '', 'row': 0.0, 'col': 2650.0},
-        'geometry': {'type': 'Point', 'coordinates': [31.081513897392732, 62.046921198482664, 126.4324697861448]}},
-        {'type': 'Feature', 'properties': {'id': '7', 'info': '', 'row': 0.0, 'col': 3180.0},
-        'geometry': {'type': 'Point', 'coordinates': [30.68727795468313, 62.09145986899579, 126.43214585445821]}}]}"""
-
-    data_arr.geo.write_gcps(geojson_gcps)
-    assert data_arr.geo.gcps == geojson_gcps
-=======
 def test_write_coords_unknown():
     data_arr = no_crs_no_dims_2d()
     with pytest.raises(ValueError):
@@ -235,4 +210,28 @@
             ]
         ),
     )
->>>>>>> fa8c1b8b
+
+
+def test_using_gcps():
+    """Test using the GCPs."""
+    data_arr = band_as_read_by_rioxarray()
+    assert data_arr.geo.gcps is None
+
+    geojson_gcps = """{'type': 'FeatureCollection', 'features': [
+        {'type': 'Feature', 'properties': {'id': '1', 'info': '', 'row': 0.0, 'col': 0.0},
+        'geometry': {'type': 'Point', 'coordinates': [33.03476120131667, 61.80752448531045, 126.43436405993998]}},
+        {'type': 'Feature', 'properties': {'id': '2', 'info': '', 'row': 0.0, 'col': 530.0},
+        'geometry': {'type': 'Point', 'coordinates': [32.64657656496346, 61.857612278077426, 126.43393892142922]}},
+        {'type': 'Feature', 'properties': {'id': '3', 'info': '', 'row': 0.0, 'col': 1060.0},
+        'geometry': {'type': 'Point', 'coordinates': [32.25713800902792, 61.90660152412569, 126.43354075308889]}},
+        {'type': 'Feature', 'properties': {'id': '4', 'info': '', 'row': 0.0, 'col': 1590.0},
+        'geometry': {'type': 'Point', 'coordinates': [31.86646667091431, 61.95448651271948, 126.43316515907645]}},
+        {'type': 'Feature', 'properties': {'id': '5', 'info': '', 'row': 0.0, 'col': 2120.0},
+        'geometry': {'type': 'Point', 'coordinates': [31.4745844704049, 62.001261591746335, 126.4328089589253]}},
+        {'type': 'Feature', 'properties': {'id': '6', 'info': '', 'row': 0.0, 'col': 2650.0},
+        'geometry': {'type': 'Point', 'coordinates': [31.081513897392732, 62.046921198482664, 126.4324697861448]}},
+        {'type': 'Feature', 'properties': {'id': '7', 'info': '', 'row': 0.0, 'col': 3180.0},
+        'geometry': {'type': 'Point', 'coordinates': [30.68727795468313, 62.09145986899579, 126.43214585445821]}}]}"""
+
+    data_arr.geo.write_gcps(geojson_gcps)
+    assert data_arr.geo.gcps == geojson_gcps