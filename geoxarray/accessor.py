#!/usr/bin/env python
# Copyright geoxarray Developers
#
# Licensed under the Apache License, Version 2.0 (the "License");
# you may not use this file except in compliance with the License.
# You may obtain a copy of the License at
#
# http://www.apache.org/licenses/LICENSE-2.0
#
# Unless required by applicable law or agreed to in writing, software
# distributed under the License is distributed on an "AS IS" BASIS,
# WITHOUT WARRANTIES OR CONDITIONS OF ANY KIND, either express or implied.
# See the License for the specific language governing permissions and
# limitations under the License.
"""XArray extensions via accessor objects.

The functionality in this module can be accessed via the ``.geo`` accessor on
any xarray DataArray or Dataset object.

Geolocation cases that these accessors are supposed to be able to handle:

1. CF compliant Dataset: A :class:`~xarray.Dataset` object with one or
   more data variables and one CRS specification variable. By default
   a 'grid_mapping' attribute is used to specify the name of the variable.

   https://cfconventions.org/Data/cf-conventions/cf-conventions-1.7/build/ch05s06.html
2. Geotiff DataArrays: A :class:`~xarray.DataArray` object returned by either
   the ``rioxarray`` library or by :func:`xarray.open_rasterio``.
3. Raw lon/lat coordinate arrays: A :class:`~xarray.DataArray` or :class:`~xarray.Dataset`
   object that contains 1D or 2D longitude and latitude arrays defining the
   coordinates of the data.

These accessors attempt to provide standard interfaces to the following information
from these different data cases:

1. Standard dimensions: X (columns), Y (rows), Vertical, and Time.
2. Coordinate Reference System (CRS)

Lastly, these accessor provide basic wrappers around other tools that are
typically used with geospatial data (resampling, plotting, etc) or converting
to other formats (CF compatible NetCDF file).

"""

from __future__ import annotations

import warnings
from typing import Any, Generic, Literal, TypeVar

import numpy as np
import xarray
import xarray as xr
from pyproj import CRS
from pyproj.exceptions import CRSError

from .coords import spatial_coords

try:
    from pyresample.geometry import AreaDefinition, SwathDefinition

    has_pyresample = True
except ImportError:
    AreaDefinition = SwathDefinition = None
    has_pyresample = False


try:
    from rasterio.crs import CRS as RioCRS

    has_rasterio = True
except ImportError:
    RioCRS = None
    has_rasterio = False


DEFAULT_GRID_MAPPING_VARIABLE_NAME = "spatial_ref"
XarrayObject = TypeVar("XarrayObject", xr.DataArray, xr.Dataset)


class _SharedGeoAccessor(Generic[XarrayObject]):
    """Accessor functionality shared between Dataset and DataArray objects."""

    def __init__(self, xarray_obj: XarrayObject) -> None:
        """Set handle for xarray object."""
        self._obj = xarray_obj
        self._crs: CRS | Literal[False] | None = None
        self._x_dim = None
        self._y_dim = None
        self._vertical_dim = None
        self._time_dim = None
        self._dim_map = False

    def _get_obj(self, inplace: bool) -> XarrayObject:
        """Get the object to modify.

        Parameters
        ----------
        inplace
            If True, returns self.

        Returns
        -------
        :obj:`xarray.Dataset` | :obj:`xarray.DataArray`

        """
        if inplace:
            return self._obj
        obj_copy = self._obj.copy(deep=True)
        # preserve attribute information
        obj_copy.geo._crs = self._crs
        obj_copy.geo._x_dim = self._x_dim
        obj_copy.geo._y_dim = self._y_dim
        obj_copy.geo._vertical_dim = self._vertical_dim
        obj_copy.geo._time_dim = self._time_dim
        return obj_copy

    @property
    def dim_map(self):
        """Map current data dimension to geoxarray preferred dim name."""
        if self._dim_map is False:
            # we haven't determined dimensions yet
            self.set_dims(inplace=True)

        if self._dim_map is None:
            self._dim_map = {}
            if self._x_dim is not None:
                self._dim_map[self._x_dim] = "x"
            if self._y_dim is not None:
                self._dim_map[self._y_dim] = "y"
            if self._vertical_dim is not None:
                self._dim_map[self._vertical_dim] = "vertical"
            if self._time_dim is not None:
                self._dim_map[self._time_dim] = "time"

        return self._dim_map

    @property
    def _geo_dim_map(self):
        """Map geoxarray preferred dim name to current data dimension name."""
        dim_map = self.dim_map
        return {gx_dim: curr_dim for curr_dim, gx_dim in dim_map.items()}

    def set_dims(self, *args, **kwargs) -> None:
        """Tell geoxarray the names of the provided dimensions in this Xarray object."""
        raise NotImplementedError()

    @property
    def dims(self):
        """Get preferred dimension names in order."""
        return tuple(self.dim_map.get(dname, dname) for dname in self._obj.dims)

    @property
    def sizes(self):
        """Get size map with preferred dimension names."""
        # return the same type of object as xarray
        sizes_dict = {}
        for dname, size in self._obj.sizes.items():
            sizes_dict[self.dim_map.get(dname, dname)] = size
        return self._obj.sizes.__class__(sizes_dict)

    def write_dims(self) -> XarrayObject:
        """Rename object's dimensions to match geoxarray's preferred dimension names.

        This is a simple wrapper around Xarray's :meth:`xarray.DataArray.rename`
        or :meth:`xarray.Dataset.rename` methods along with ``.geo.dim_map`` to
        rename the dimension names. These methods always produce copies of the
        original object. It is not possible to do this operation "inplace".

        """
        obj_copy = self._get_obj(inplace=False)
        return obj_copy.rename(self.dim_map)

    @property
    def crs(self) -> None | CRS:
        if self._crs is False:
            # we've tried to find the CRS, there isn't one
            return None
        elif self._crs is not None:
            # we've already determined what the CRS is, return it
            return self._crs

        crs_methods = (
            self._get_crs_from_grid_mapping,
            self._get_crs_from_pyresample,
        )
        for crs_method in crs_methods:
            crs = crs_method()
            if crs is not None:
                self._crs = crs
                break
        else:
            self._crs = False
            return None
        return self._crs

    def _get_crs_from_grid_mapping(self):
        gm_var = self._get_gm_var()
        if gm_var is None:
            return None
        for crs_attr in ("spatial_ref", "crs_wkt"):
            try:
                crs_info = gm_var.attrs[crs_attr]
            except KeyError:
                continue
            crs = CRS.from_wkt(crs_info)
            return crs
        else:
            return self._get_crs_from_cf()

    def _get_gm_var(self):
        gm_var_name = self.grid_mapping
        if gm_var_name is None:
            return None
        if gm_var_name not in self._obj.coords:
            warnings.warn(
                "'grid_mapping' attribute found, but the variable it refers to "
                f"{gm_var_name} is not a coordinate variable. "
                "Use 'data_arr.geo.set_cf_grid_mapping' to "
                "provide one. Will search other metadata for CRS information.",
                stacklevel=2,
            )
            return None
        return self._obj.coords[gm_var_name]

    def _get_crs_from_cf(self):
        try:
            return CRS.from_cf(self._obj.coords[self.grid_mapping or DEFAULT_GRID_MAPPING_VARIABLE_NAME].attrs)
        except (KeyError, CRSError):
            return None

    def _get_crs_from_pyresample(self):
        area = self._obj.attrs.get("area")
        if area is None:
            return None
        if hasattr(area, "crs"):
            return area.crs
        return None

    def write_crs(
        self, new_crs_info: Any | None = None, grid_mapping_name: str | None = None, inplace: bool = False
    ) -> XarrayObject:
        """Write the CRS to the xarray object in a CF compliant manner.

        .. note::

            Much of this code is copied from the rioxarray project and is under the Apache 2.0 license.
            A copy of this license is available in the source file ``LICENSE_rioxarray``.

        Parameters
        ----------
        new_crs_info:
            Coordinate Reference System (CRS) information to write to the
            Xarray object. Can be a :class:`pyproj.CRS` object or anything
            understood by the :meth:`pyproj.CRS.from_user_input` method.
            If not provided, the ``.crs`` property will be used.
            If ``.crs`` returns ``None`` a ``RuntimeError`` is raised.
        grid_mapping_name:
            Name to use for the coordinate variable created and written by this
            method. The coordinate variable, also known as the grid mapping
            variable, will have this name when written to a NetCDF file.
            Defaults to "spatial_ref".
        inplace:
            Whether to modify the current Xarray object inplace or to create
            a copy first. Default (``False``) is to make a copy.

        """
        obj = self._get_obj(inplace)
        crs = self._optional_crs_from_input(new_crs_info, obj)
        grid_mapping_var_name = self.grid_mapping if grid_mapping_name is None else grid_mapping_name
        if grid_mapping_var_name is None:
            grid_mapping_var_name = DEFAULT_GRID_MAPPING_VARIABLE_NAME

        gm_attrs = crs.to_cf()
        crs_wkt = crs.to_wkt()
        gm_attrs["crs_wkt"] = crs_wkt  # CF compatibility
        gm_attrs["spatial_ref"] = crs_wkt  # GDAL support

        obj.coords[grid_mapping_var_name] = xr.Variable((), np.int64(0))
        obj.coords[grid_mapping_var_name].attrs.update(gm_attrs)
        _assign_grid_mapping(obj, grid_mapping_var_name)
        return obj

    def _optional_crs_from_input(self, new_crs_info: Any | None, obj: XarrayObject) -> CRS:
        if new_crs_info is None:
            crs = self.crs
            if crs is None:
                raise RuntimeError("No CRS information provided or found.")
        else:
            crs = CRS.from_user_input(new_crs_info)
            obj.geo._crs = crs
        return crs

    @property
    def grid_mapping(self) -> str | None:
        """Name of a grid mapping variable associated with this DataArray.

        .. note::

            Much of this code is copied from the rioxarray project and is under the Apache 2.0 license.
            A copy of this license is available in the source file ``LICENSE_rioxarray``.

        Returns
        -------
        Grid mapping variable name defined in the xarray object. If not found,
        None is returned.

        """
        gm_var_name = self._obj.encoding.get("grid_mapping") or self._obj.attrs.get("grid_mapping")
        if gm_var_name is not None:
            return gm_var_name
        if hasattr(self._obj, "data_vars"):
            var_grid_mappings = set(self._all_grid_mapping_names())
            if len(var_grid_mappings) > 1:
                raise RuntimeError("Multiple grid mapping variables exist.")
            if len(var_grid_mappings) == 1:
                return var_grid_mappings.pop()
        return None

    def _all_grid_mapping_names(self):
        for var_name in self._obj.data_vars:
            var_grid_mapping = _get_encoding_or_attr(self._obj[var_name], "grid_mapping")
            if var_grid_mapping is None:
                continue
            yield var_grid_mapping

<<<<<<< HEAD
    @property
    def gcps(self) -> dict | None:
        """Get the GCPs."""
        return self._obj.coords["spatial_ref"].attrs.get("gcps")

    def write_gcps(self, gcps) -> None:
        """Write the GCPs to the spatial ref."""
        self._obj.coords["spatial_ref"].attrs["gcps"] = gcps
=======
    def write_spatial_coords(self) -> xarray.DataArray:
        """Write 'y' and 'x' coordinate arrays to ``.coords``.

        This operation always produces a new copy of the xarray object. See
        :meth:`xarray.DataArray.assign_coords` and
        :meth:`xarray.Dataset.assign_coords`.

        See :func:`geoxarray.coords.spatial_coords` for supported metadata
        structures.

        Coordinate arrays are currently always a single point per data pixel
        representing the center of the pixel.

        """
        # don't make an extra copy, assign_coords will do it for us
        obj = self._get_obj(inplace=True)
        geo_dim_map = obj.geo._geo_dim_map
        y_dim_name = geo_dim_map["y"]
        x_dim_name = geo_dim_map["x"]

        coords_dict = spatial_coords(obj)
        obj = obj.assign_coords(
            {
                y_dim_name: coords_dict["y"],
                x_dim_name: coords_dict["x"],
            }
        )
        return obj
>>>>>>> fa8c1b8b


def _get_encoding_or_attr(xr_obj: xr.Dataset | xr.DataArray, attr_name: str) -> Any:
    return xr_obj.encoding.get(attr_name, xr_obj.attrs.get(attr_name))


def _assign_grid_mapping(xr_obj: xr.DataArray | xr.Dataset, grid_mapping_var_name: str) -> None:
    xr_obj.attrs.pop("grid_mapping", None)
    xr_obj.encoding["grid_mapping"] = grid_mapping_var_name

    if hasattr(xr_obj, "data_vars"):
        for var_name in xr_obj.data_vars:
            data_arr = xr_obj[var_name]
            dims = data_arr.geo.dims
            if not dims or all(dim_name not in dims for dim_name in ("x", "y", "z")):
                # no spatial dimensions
                continue
            _assign_grid_mapping(data_arr, grid_mapping_var_name)


@xr.register_dataset_accessor("geo")
class GeoDatasetAccessor(_SharedGeoAccessor):
    """Provide Dataset geolocation helper functions from a `.geo` accessor."""

    def set_dims(
        self,
        x: str | None = None,
        y: str | None = None,
        vertical: str | None = None,
        time: str | None = None,
        inplace: bool = False,
    ):
        """Tell geoxarray the names of the provided dimensions in this Dataset.

        Parameters
        ----------
        x:
            Name of the X dimension. This dimension usually exists with
            a corresponding coordinate variable in meters for
            gridded/projected data.
        y:
            Name of the Y dimension. Similar to the X dimension but on the Y
            axis.
        vertical:
            Name of the vertical or Z dimension. This dimension usually exists
            with a corresponding coordinate variable in meters for altitude
            or pressure level (ex. hPa, millibar, etc).
        time:
            Name of the time dimension. This dimension usually exists with a
            corresponding coordinate variable with time objects.
        inplace:
            If True, changes are made to the current xarray object. Otherwise,
            a copy of the object is made first. Default is False.

        """
        all_dims = {
            "x": x,
            "y": y,
            "vertical": vertical,
            "time": time,
        }

        obj_copy = self._get_obj(inplace)
        # tell the dim_map property to produce the "as-is" dim map
        obj_copy.geo._dim_map = None
        dim_map = obj_copy.geo.dim_map
        for data_arr in obj_copy.data_vars.values():
            dims = {k: v for k, v in all_dims.items() if v in data_arr.dims}
            if not dims:
                continue
            var_dim_map = data_arr.geo.set_dims(**dims, inplace=True).geo.dim_map
            self._update_gx_dim_dict(dim_map, var_dim_map)

        # update our attributes
        for dim_name, gx_dim_name in dim_map.items():
            if gx_dim_name is None:
                continue
            setattr(obj_copy.geo, f"_{gx_dim_name}_dim", dim_name)
        # tell the dim_map to get regenerated
        obj_copy.geo._dim_map = None
        return obj_copy

    def _update_gx_dim_dict(self, old, new):
        for k, v in new.items():
            if v in ("x", "y", "time", "vertical"):
                old[k] = v
        return old


@xr.register_dataarray_accessor("geo")
class GeoDataArrayAccessor(_SharedGeoAccessor):
    """Provide DataArray geolocation helper functions from a `.geo` accessor."""

    def __init__(self, data_arr_obj: xr.DataArray) -> None:
        """Initialize a 'best guess' dimension mapping to preferred dimension names."""
        self._is_gridded: bool | None = None
        super().__init__(data_arr_obj)

    def _get_obj(self, inplace):
        """Get the object to modify.

        Parameters
        ----------
        inplace: bool
            If True, returns self.

        Returns
        -------
        :obj:`xarray.Dataset` | :obj:`xarray.DataArray`

        """
        obj_copy = super()._get_obj(inplace)
        # preserve attribute information
        obj_copy.geo._is_gridded = self._is_gridded
        return obj_copy

    def set_dims(
        self,
        x: None | str = None,
        y: None | str = None,
        vertical: None | str = None,
        time: None | str = None,
        inplace: bool = True,
    ) -> xr.DataArray:
        """Set preferred dimension names inside the Geoxarray accessor.

        Geoxarray will use this information for future operations.
        If any of the dimensions are not provided they will be found
        by best guess.

        This information does not rename or modify the data of the Xarray
        object itself. To easily rename the dimensions in a Geoxarray-friendly
        manner, follow a call of this method with :meth:`write_dims`.

        Parameters
        ----------
        x:
            Name of the X dimension. This dimension usually exists with
            a corresponding coordinate variable in meters for
            gridded/projected data.
        y:
            Name of the Y dimension. Similar to the X dimension but on the Y
            axis.
        vertical:
            Name of the vertical or Z dimension. This dimension usually exists
            with a corresponding coordinate variable in meters for altitude
            or pressure level (ex. hPa, millibar, etc).
        time:
            Name of the time dimension. This dimension usually exists with a
            corresponding coordinate variable with time objects.
        inplace:
            If True, changes are made to the current xarray object. Otherwise,
            a copy of the object is made first. Default is False.

        See Also
        --------
        GeoDataArrayAccessor.dims : Show the current dimensions as Geoxarray knows them
        GeoDataArrayAccessor.write_dims : Rename dimensions to match Geoxarray preferred dimension names

        """
        obj = self._get_obj(inplace)
        self._set_x_dim(obj, x)
        self._set_y_dim(obj, y)
        self._set_2d_dims(obj)
        self._set_vertical_dims(obj, vertical)
        self._set_temporal_dims(obj, time)
        obj.geo._dim_map = None
        return obj

    def _set_x_dim(self, obj, x):
        dims = obj.dims
        if x is None and self._x_dim is None:
            if "x" in dims:
                obj.geo._x_dim = "x"
        elif x is not None:
            assert x in dims
            obj.geo._x_dim = x

    def _set_y_dim(self, obj, y):
        dims = obj.dims
        if y is None and self._y_dim is None:
            if "y" in dims:
                obj.geo._y_dim = "y"
        elif y is not None:
            assert y in dims
            obj.geo._y_dim = y

    def _set_2d_dims(self, obj):
        dims = obj.dims
        if len(dims) == 2 and self._x_dim is None and self._y_dim is None:
            obj.geo._y_dim = dims[0]
            obj.geo._x_dim = dims[1]

    def _set_vertical_dims(self, obj, vertical):
        dims = obj.dims
        if vertical is None and self._vertical_dim is None:
            for z_dim in ("z", "vertical", "pressure_level"):
                if z_dim in dims:
                    obj.geo._vertical_dim = z_dim
                    break
        elif vertical is not None:
            assert vertical in dims
            obj.geo._vertical_dim = vertical

    def _set_temporal_dims(self, obj, time):
        dims = obj.dims
        if time is None and self._time_dim is None:
            for t_dim in ("time", "t"):
                if t_dim in dims:
                    obj.geo._time_dim = t_dim
                    break
        elif time is not None:
            assert time in dims
            obj.geo._time_dim = time

    def get_lonlats(self, chunks=None):
        """Return longitude and latitude arrays.

        Parameters
        ----------
        chunks : None or int
            Specify chunk size for dask arrays.

        Returns
        -------
        Longitude and latitude dask arrays. If `chunks` is None then a
        numpy array is returned.

        """
        raise NotImplementedError()

    def plot(self):
        """Plot data on a map."""
        # TODO: Support multiple backends (cartopy, geoviews, etc)?
        raise NotImplementedError()<|MERGE_RESOLUTION|>--- conflicted
+++ resolved
@@ -323,16 +323,6 @@
                 continue
             yield var_grid_mapping
 
-<<<<<<< HEAD
-    @property
-    def gcps(self) -> dict | None:
-        """Get the GCPs."""
-        return self._obj.coords["spatial_ref"].attrs.get("gcps")
-
-    def write_gcps(self, gcps) -> None:
-        """Write the GCPs to the spatial ref."""
-        self._obj.coords["spatial_ref"].attrs["gcps"] = gcps
-=======
     def write_spatial_coords(self) -> xarray.DataArray:
         """Write 'y' and 'x' coordinate arrays to ``.coords``.
 
@@ -361,7 +351,15 @@
             }
         )
         return obj
->>>>>>> fa8c1b8b
+
+    @property
+    def gcps(self) -> dict | None:
+        """Get the GCPs."""
+        return self._obj.coords["spatial_ref"].attrs.get("gcps")
+
+    def write_gcps(self, gcps) -> None:
+        """Write the GCPs to the spatial ref."""
+        self._obj.coords["spatial_ref"].attrs["gcps"] = gcps
 
 
 def _get_encoding_or_attr(xr_obj: xr.Dataset | xr.DataArray, attr_name: str) -> Any:
